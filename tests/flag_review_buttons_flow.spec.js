--- conflicted
+++ resolved
@@ -31,12 +31,7 @@
 
 test.describe('QA-202 flag_review_buttons_flow', () => {
 
-<<<<<<< HEAD
-    test('Verify Report Flag Review Buttons Workflow', async ({ page }) => {
-=======
-
     test('Verify Report Flag Review Buttons Workflow', { tag: ['@need-review'] }, async ({ page }) => {
->>>>>>> 4dea4c67
         test.setTimeout(200000)
 
         try {
