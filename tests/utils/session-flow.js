import { expect } from '@playwright/test';
import { dirname, join } from 'path';
import { fileURLToPath } from 'url';
import { waitForJsonResponse } from '~/tests/utils/wait-response';
import { fillMultiselect } from './common';

const __filename = fileURLToPath(import.meta.url);
const __dirname = dirname(__filename);

// Import required dependencies
import { joinUrl } from './helper';
import { app } from '../test_config';
import loginForm from './login-form';
import { findApplicationByNameAndInvite } from './applications-page';
import generateSessionForm from './generate-session-form';

/**
 * Complete initial applicant form with rent budget
 * @param {import('@playwright/test').Page} page
 * @param {String} rentBudget
 * @param {String} sessionUrl
 */
const completeApplicantForm = async (page, rentBudget = '500', sessionUrl) => {
    await page.locator('input#rent_budget').fill(rentBudget);

    await Promise.all([
        page.waitForResponse(
            resp => resp.url().includes(sessionUrl)
                && resp.request().method() === 'PATCH'
                && resp.ok()
        ),
        page.locator('button[type="submit"]').click()
    ]);
    await page.waitForTimeout(2000);
};

/**
 * Unified connection completion function with configurable options
 * @param {import('@playwright/test').Page} page
 * @param {Object|Number} options - Configuration options or maxIterations for backward compatibility
 * @param {Number} options.maxIterations - Maximum retry iterations (default: 130 for longer timeout)
 * @param {import('@playwright/test').Locator} options.customLocator - Optional custom locator
 * @param {string} options.selector - CSS selector for connection rows (default: '[data-testid="connection-row"]')
 * @param {string} options.successText - Text to look for indicating completion (default: 'completed')
 * @param {Number} options.timeoutInterval - Time between retries in ms (default: 2000)
 * @param {Function} options.onSuccess - Optional callback when connection completes
 * @param {Function} options.onFailure - Optional callback when connection fails
 * @returns {Boolean} true if completed, false if timeout
 */
const waitForConnectionCompletion = async (page, options = {}) => {
    // Handle backward compatibility: if options is a number, treat it as maxIterations
    if (typeof options === 'number') {
        options = { maxIterations: options };
    }

    const {
        maxIterations = 130,
        customLocator = null,
        selector = '[data-testid="connection-row"]',
        successText = 'completed',
        timeoutInterval = 2000,
        onSuccess = null,
        onFailure = null
    } = options;

    // Use custom locator if provided, otherwise wait for element and get locator
    let connectionRows;
    if (customLocator) {
        connectionRows = customLocator;
    } else {
        await page.waitForSelector(selector, { timeout: 20000 });
        connectionRows = page.locator(selector);
    }

    const connectionCount = await connectionRows.count();
    await expect(connectionCount).toBeGreaterThan(0);

    console.log('🔄 Waiting for connection status to stabilize...');

    // Step 1: Wait for the "processing" state to appear (to avoid false "completed" state)
    // This handles the app bug where it briefly shows "completed" then changes to "processing"
    let rotation = 0;
    let foundProcessing = false;

    console.log('⏳ Step 1: Waiting for "processing" state to appear...');
    do {
        for (let index = 0; index < await connectionRows.count(); index++) {
            const element = connectionRows.nth(index);
            const connectionText = await element.innerText();
            if (connectionText.toLowerCase().includes('processing')) {
                foundProcessing = true;
                console.log('✅ "Processing" state detected, waiting for it to stabilize...');
                await page.waitForTimeout(2000); // Wait for state to stabilize
                break;
            }
        }
        if (!foundProcessing) {
            await page.waitForTimeout(timeoutInterval);
        }
        rotation++;
    } while (!foundProcessing && rotation < maxIterations);

    if (!foundProcessing) {
        console.log('⚠️ "Processing" state not found, proceeding anyway...');
    }

    // Step 2: Now wait for the real "completed" state
    console.log('⏳ Step 2: Waiting for real "completed" state...');
    rotation = 0;
    let foundCompleted = false;

    do {
        for (let index = 0; index < await connectionRows.count(); index++) {
            const element = connectionRows.nth(index);
            const connectionText = await element.innerText();
            if (connectionText.toLowerCase().includes(successText.toLowerCase())) {
                foundCompleted = true;
                console.log('✅ Real "completed" state detected!');
                await page.waitForTimeout(2000); // Additional wait to ensure stability
                break;
            }
        }
        if (!foundCompleted) {
            await page.waitForTimeout(timeoutInterval);
        }
        rotation++;
    } while (!foundCompleted && rotation < maxIterations);

    if (!foundCompleted) {
        console.log('❌ "Completed" state not found within timeout');
    }

    // Call callbacks if provided
    if (foundCompleted && onSuccess) {
        await onSuccess(page);
    } else if (!foundCompleted && onFailure) {
        await onFailure(page);
    }

    return foundCompleted;
};

/**
 * Wait for Plaid connection completion using unified function
 * @param {import('@playwright/test').Page} page
 * @param {Number} maxIterations - Maximum number of retry iterations (default: 65, total timeout: ~130 seconds)
 * @param {import('@playwright/test').Locator} customLocator - Optional custom locator to use instead of default connection-row
 * @returns {Boolean} true if completed, false if timeout
 */
const waitForPlaidConnectionCompletion = async (page, maxIterations = 100, customLocator = null) => {
    return await waitForConnectionCompletion(page, {
        maxIterations,
        customLocator,
        selector: '[data-testid="connection-row"]',
        successText: 'completed',
        timeoutInterval: 2000,
        onSuccess: async (page) => {
            console.log('✅ Plaid connection completed successfully');
            await page
                .getByTestId('financial-verification-continue-btn')
                .click({ timeout: 20000 });
        },
        onFailure: async (page) => {
            console.log('❌ Plaid connection did not complete within timeout period');
        }
    });
};

/**
 * Wait for paystub connection completion using unified function
 * @param {import('@playwright/test').Page} page
 * @param {Number} timeout - Timeout in milliseconds (default: 20000)
 * @param {import('@playwright/test').Locator} customLocator - Optional custom locator to use instead of default paystub connection row
 * @returns {Boolean} true if completed, false if timeout
 */
const waitForPaystubConnectionCompletion = async (page, timeout = 100_000, customLocator = null) => {
    // Convert timeout to maxIterations (timeout / 2000ms interval)
    const maxIterations = Math.ceil(timeout / 2000);

    return await waitForConnectionCompletion(page, {
        maxIterations,
        customLocator,
        selector: '[data-testid="-row-status"]',
        successText: 'Completed',
        timeoutInterval: 2000,
        onSuccess: async (page) => {
            console.log('✅ Paystub connection completed successfully');
        },
        onFailure: async (page) => {
            console.log('❌ Paystub connection did not complete within timeout period');
        }
    });
};

/**
 * Continue financial verification process and validate response
 * @param {import('@playwright/test').Page} page
 * @returns {Object} verification data
 */
const continueFinancialVerification = async page => {
    const financialContinueBtn = page.getByTestId(
        'financial-verification-continue-btn'
    );
    await expect(financialContinueBtn).toBeVisible();

    // Scroll to make the button visible in viewport
    await financialContinueBtn.scrollIntoViewIfNeeded();

    const [response] = await Promise.all([
        page.waitForResponse(
            resp => resp.url().includes('/financial-verifications')
                && resp.request().method() === 'GET'
                && resp.ok()
        ),
        financialContinueBtn.click()
    ]);

    const verifications = await waitForJsonResponse(response);
    console.log('🚀 ~ Verifications response:', verifications);

    // Validate verification data
    const verification = verifications.data?.[0];
    if (!verification) {
        throw new Error('No financial verification found in response');
    }

    // Check if verification is completed
    if (verification.status !== 'COMPLETED') {
        throw new Error(
            `Financial verification status is ${verification.status}, expected COMPLETED`
        );
    }

    // For manual uploads (no accounts), we only validate the verification exists and is completed
    if (!verification.accounts || verification.accounts.length === 0) {
        console.log('🚀 ~ Manual upload verification detected (no accounts)');
        return verifications;
    }

    // For bank connections (with accounts), validate account data
    if ((verification.accounts?.[0]?.transaction_count ?? null) === null) {
        throw new Error(
            'Bank Statement Upload Document transactions not found'
        );
    }

    return verifications;
};

const uploadStatementFinancialStep = async (
    page,
    file = 'test_bank_statement.pdf'
) => {
    console.log('🚀 ~ Starting financial statement upload...');

    const financialStep = await page.getByTestId('financial-verification-step');
    await expect(financialStep).toBeVisible();

    const uploadStatementBtn = await page.getByTestId(
        'financial-upload-statement-btn'
    );
    await expect(uploadStatementBtn).toBeVisible();

    console.log('🚀 ~ Clicking upload statement button...');
    await uploadStatementBtn.click();

    const uploadInput = page.locator('#manual-statement-upload');
    await expect(uploadInput).toBeAttached();

    const filePath = join(__dirname, '../test_files', file);
    console.log('🚀 ~ filePath:', filePath);

    await page.waitForTimeout(500);

    console.log('🚀 ~ Setting input files...');
    await uploadInput.setInputFiles(filePath);

    await page.waitForTimeout(2500);

    const manualUploadSubmitBtn = await page.getByTestId(
        'submit-manual-upload-btn'
    );
    await page.waitForTimeout(1000);

    await expect(manualUploadSubmitBtn).toBeEnabled();

    console.log('🚀 ~ Submitting manual upload...');
    const [connectionResponse, verificationResponse] = await Promise.all([
        page.waitForResponse(resp => {
            const isMatch
                = resp.url().endsWith('/financial-verifications')
                && resp.request().method() === 'POST'
                && resp.ok();
            if (isMatch) {
                console.log('🚀 ~ Connection response received:', resp.url());
            }
            return isMatch;
        }),
        page.waitForResponse(resp => {
            const isMatch
                = resp.url().includes('/financial-verifications')
                && resp.request().method() === 'GET'
                && resp.ok();
            if (isMatch) {
                console.log('🚀 ~ Verification response received:', resp.url());
            }
            return isMatch;
        }),
        manualUploadSubmitBtn.click()
    ]);

    console.log('🚀 ~ Processing responses...');
    const { data: financialVerification } = await waitForJsonResponse(
        connectionResponse
    );
    const { data: financialVerifications } = await waitForJsonResponse(
        verificationResponse
    );

    await expect(financialVerification).toBeDefined();
    await expect(financialVerifications).toBeDefined();
    await expect(financialVerifications.length).toBeGreaterThan(0);

    console.log('🚀 ~ Financial verification data:', {
        verificationId: financialVerification?.id,
        verificationsCount: financialVerifications?.length
    });

    // Wait for processing to start
    await expect(page.getByTestId('connection-row').filter({ hasText: "Processing" })).toBeVisible({ timeout: 10000 });

    // Wait for completion
    await waitForConnectionCompletion(page);

    return {
        financialVerification,
        financialVerifications
    };
};




/**
 * Optionally handle state modal if present
 * @param {import('@playwright/test').Page} page
 */
const handleOptionalStateModal = async page => {
    // Wait for page to be fully loaded before checking for modal
    await page.waitForLoadState('domcontentloaded');
    await page.waitForTimeout(1000); // Additional wait for dynamic content

    const stateModal = page.getByTestId('state-modal');

    // Check if state modal is visible for up to 6 seconds
    let isModalVisible = false;
    try {
        await stateModal.waitFor({ state: 'visible', timeout: 6000 });
        isModalVisible = true;
    } catch (error) {
        // Modal not visible within 6 seconds, continue without it
        console.log('⏭️ State modal not visible, continuing...');
        return;
    }

    if (isModalVisible) {

        // Check if first state is already "US"
        const firstStateText = await page.locator('.multiselect__single').textContent();

        if (firstStateText && firstStateText.trim() === 'US') {

            // First state is already US, skip to second state
            console.log('First state is already US, skipping to second state');
        } else {

            // First state is not US, click the parent of the parent with class containing "multiselect"
            await page.getByTestId('state-modal-country-select-search')
                .locator('xpath=../../..')
                .filter({ hasClass: /multiselect/ }) // TODO: request to add testid
                .click();
            await page.waitForTimeout(500);
            await page.keyboard.press('Enter');
        }

        // 4. Click second multiselect (parent of parent with class containing "multiselect")
        await page.getByTestId('state-modal-state-select-search')
            .locator('xpath=../../..')
            .filter({ hasClass: /multiselect/ }) // TODO: request to add testid
            .click();

        // 5. Wait 500ms
        await page.waitForTimeout(500);

        // 6. Press Enter
        await page.keyboard.press('Enter');

        // 7. Click submit state modal
        await page.getByTestId('submit-state-modal').click();
        await page.waitForTimeout(4000);
    }
};


/**
 * Complete Atomic Employment Connect flow for Walmart Pay Stub
 * @param {import('@playwright/test').FrameLocator} atomicFrame
 * @param {Object} [options]
 * @param {string} [options.username]
 * @param {string} [options.password]
 * @param {string} [options.employer]
 * @param {string} [options.radioOption]
 */
const employmentVerificationWalmartPayStub = async (
    atomicFrame,
    {
        username = 'test-good',
        password = 'dfdsfsff',
        employer = 'walmart',
        radioOption = 'Homeoffice'
    } = {}
) => {
    await expect(atomicFrame.locator('[data-test-id="continue"]')).toBeVisible({ timeout: 20000 });
    await atomicFrame.locator('[data-test-id="continue"]').click();

    await atomicFrame.locator('[data-test-id="search"]').fill(employer);
    await atomicFrame
        .locator('.default-item-content', { hasText: employer.charAt(0).toUpperCase() + employer.slice(1) })
        .click();

    await atomicFrame.locator('[data-test-id="input-username"]').fill(username);
    await atomicFrame.locator('[data-test-id="continue"]').click();
    await atomicFrame.locator('[data-test-id="input-password"]').fill(password);
    await atomicFrame.locator('[data-test-id="continue"]').click();
    await atomicFrame.locator(`span.title:has-text("${radioOption}")`).click();
    await atomicFrame.locator('[data-test-id="continue"]').click();
};

/**
 * Skip employment verification step
 * @param {import('@playwright/test').Page} page
 */
const skipEmploymentVerification = async page => {

    // Wait for employment verification step to be visible
    await expect(
        page.locator('button:has-text("Skip Employment Verification")')
    ).toBeVisible({ timeout: 20000 });

    // Click skip employment verification button
    await page
        .locator('button:has-text("Skip Employment Verification")')
        .click();

    // Wait for confirmation if needed
    await page.waitForTimeout(1000);

    // Click any additional confirmation button if present
    const confirmButton = page
        .locator('button.btn-slate')
        .filter({ hasText: 'Skip Employment Verification' });
    if (await confirmButton.isVisible()) {
        await confirmButton.click();
    }
};

/**
 * Complete Plaid financial connection flow
 * @param {import('@playwright/test').Page} page
 * @param {Object} options
 * @param {string} [options.username]
 * @param {string} [options.password]
 * @param {string} [options.bankName]
 */
const plaidFinancialConnect = async (
    page,
    {
        username = 'custom_onetxn',
        password = 'test',
        bankName = 'Regions Bank'
    } = {}
) => {

    // Click "Alternate Connect Bank" button
    await expect(
        page.locator('button:has-text("Alternate Connect Bank")')
    ).toBeVisible({ timeout: 10000 });
    await page.locator('button:has-text("Alternate Connect Bank")').click();

    // Wait for Plaid iframe to load
    const plaidFrame = page.frameLocator('[id="plaid-link-iframe-1"]');

    // Click "Continue as guest" (using nth to select the second element)
    await expect(
        plaidFrame.locator('button[id="aut-secondary-button"]')
    ).toBeVisible({ timeout: 20000 });
    await plaidFrame.locator('button[id="aut-secondary-button"]').click();

    // Wait for and click "www.regions.com" button
    await expect(
        plaidFrame.locator(`button[aria-label="${bankName}"]`)
    ).toBeVisible({ timeout: 10000 });
    await plaidFrame.locator(`button[aria-label="${bankName}"]`).click();

    // Fill username
    await plaidFrame.locator('#aut-input-0-input').fill(username);

    // Fill password
    await plaidFrame.locator('#aut-input-1-input').fill(password);

    // Click Submit (using nth to select the second element)
    await plaidFrame
        .locator('button[id="aut-button"]:has-text("Submit")')
        .click();

    // Click Continue
    await expect(
        plaidFrame.locator('button[id="aut-button"]:has-text("Continue")')
    ).toBeVisible({ timeout: 10000 });
    await plaidFrame
        .locator('button[id="aut-button"]:has-text("Continue")')
        .click();

    // Click "Finish without saving"
    await expect(
        plaidFrame.locator(
            'button[id="aut-secondary-button"]:has-text("Finish without saving")'
        )
    ).toBeVisible({ timeout: 10000 });
    await plaidFrame
        .locator(
            'button[id="aut-secondary-button"]:has-text("Finish without saving")'
        )
        .click();

    // Wait for connection status to change from "Processing" to "Complete"
    await expect(
        page.getByTestId('connection-row').filter({ hasText: "Complete" })
    ).toBeVisible({ timeout: 100_000 });

    await page
        .getByTestId('financial-verification-continue-btn')
        .click();
};

/**
 * Complete applicant registration form after OTP verification
 * @param {import('@playwright/test').Page} page
 * @param {Object} userData - User registration data
 * @param {string} userData.firstName - First name
 * @param {string} userData.lastName - Last name
 * @param {string} userData.state - State selection (e.g., 'ALASKA')
 */
const completeApplicantRegistrationForm = async (
    page,
    { firstName = 'teset', lastName = 'testrelogin', state = 'ALASKA' } = {}
) => {

    // Fill first name
    await page.locator('#first_name').fill(firstName);

    // Fill last name
    await page.locator('#last_name').fill(lastName);

    // Select state/household size
    await page
        .locator(
            'div:nth-of-type(3) > div > div:nth-of-type(2) > .items-center'
        )
        .click();
    await page
        .getByRole('option', { name: state })
        .locator('span')
        .first()
        .click();

    // Accept terms
    await page.locator('#terms').click();

    // Submit form
    await page.locator('button[type="submit"]').click();
};

/**
 * Skip applicants step
 * @param {import('@playwright/test').Page} page
 */
const skipApplicants = async page => {

    // Wait for applicants step to be visible
    await expect(page.getByRole('button', { name: 'Skip' })).toBeVisible({ timeout: 20000 });
    await page.getByRole('button', { name: 'Skip' }).click();
};

/**
 * Complete ID verification process using Persona flow
 * @param {import('@playwright/test').Page} page
 * @param {string} documentType - 'passport', 'driver_license', etc.
 */
const completeIdVerification = async (page, shouldUpload = true) => {

    // Wait for ID verification step to be visible
    await expect(
        page.getByTestId('start-id-verification')
    ).toBeVisible({ timeout: 20000 });

    // Start ID verification and wait for API response
    const [identityVerificationResponse] = await Promise.all([
        page.waitForResponse(
            resp => resp.url().includes('/identity-verifications')
                && resp.request().method() === 'POST'
                && resp.ok()
        ),
        page.getByTestId('start-id-verification').click()
    ]);

    // Wait for Persona iframe to load
    await page.waitForSelector('[data-testid="persona-widget__iframe"]', { timeout: 15000 });
    const personaFrame = page.frameLocator(
        '[data-testid="persona-widget__iframe"]'
    );

    // 1. Click "Begin verifying" button
    await expect(
        personaFrame.locator(
            '[data-test="button__primary"]:has-text("Begin verifying")'
        )
    ).toBeVisible({ timeout: 10000 });
    await personaFrame
        .locator('[data-test="button__primary"]:has-text("Begin verifying")')
        .click();

    await personaFrame.locator('[title="XIcon"]').click();

    // 2. Click "Select" button
    await expect(
        personaFrame.locator('[data-test="button__primary"]:has-text("Select")')
    ).toBeVisible({ timeout: 10000 });
    await personaFrame
        .locator('[data-test="button__primary"]:has-text("Select")')
        .click();

    // 3. Click passport option
    await expect(personaFrame.locator('#select__option--pp')).toBeVisible({ timeout: 10000 });
    await personaFrame.locator('#select__option--pp').click();

    // Check if should upload document
    if (!shouldUpload) {
        console.log('⏭️ Skipping document upload as shouldUpload is false');
        return;
    }

    // 4. Click "Upload a photo" button
    await expect(
        personaFrame.locator(
            '[data-test="button__children"]:has-text("Upload a photo")'
        )
    ).toBeVisible({ timeout: 10000 });
    await personaFrame
        .locator('[data-test="button__children"]:has-text("Upload a photo")')
        .click();

    // 5. Upload passport.jpg file
    const fileInput = personaFrame.locator('input[type="file"]');

    // File input might be hidden, so we don't check visibility
    const passportFile = join(__dirname, '../test_files/passport.jpg');
    await fileInput.setInputFiles(passportFile);

    // 6. Click "Continue" button
    await expect(
        personaFrame.locator('[data-test="government-id-check__continue"]')
    ).toBeVisible({ timeout: 10000 });
    await personaFrame
        .locator('[data-test="government-id-check__continue"]')
        .click();

    // 7. Wait for "Done" button to appear and click it
    await expect(personaFrame.locator('button:has-text("Done")')).toBeVisible({ timeout: 30000 });
    await personaFrame.locator('button:has-text("Done")').click();

    // Wait for completion
    // await expect(page.locator('div:has-text("ID Verification Complete")')).toBeVisible({ timeout: 30000 });
};

/**
 * Complete MX Connect Bank OAuth flow and close modal
 * @param {import('@playwright/test').Page} applicantPage - The Playwright page for the applicant
 * @param {import('@playwright/test').BrowserContext} context - The Playwright browser context
 * @param {Object} options - Options for the flow
 * @param {string} [options.bankName='mx bank oau'] - The bank name to search for
 * @returns {Promise<void>}
 */
const connectBankOAuthFlow = async (applicantPage, context, options = {}) => {
    const bankName = options.bankName || 'mx bank oau';
    const maxAttempts = options.maxAttempts || 20;
    const pollingInterval = options.pollingInterval || 5000;

    // Step 1: Open MX Connect iframe and search for bank
    const mxIframe = applicantPage.frameLocator('iframe[src*="int-widgets.moneydesktop.com"]');
    const mxSearchInput = mxIframe.locator('[data-test="search-input"]').or(mxIframe.locator('#mx-connect-search'));
    await mxSearchInput.click();
    await mxSearchInput.fill(bankName);
    const oauthBankOption = mxIframe.locator('[data-test="MX-Bank-(OAuth)-row"]')
        .or(mxIframe.locator('button[aria-label="Add account with MX Bank (OAuth)"]'));
    await oauthBankOption.click();
    const continueBtn = mxIframe.locator('[data-test="continue-button"]');

    // Step 2: Handle OAuth authorization in new tab
    const [oauthPage] = await Promise.all([
        context.waitForEvent('page'),
        continueBtn.click()
    ]);

    // Step 3: Authorize OAuth
    try {
        await oauthPage.waitForLoadState('domcontentloaded', { timeout: 20000 });
        await oauthPage.waitForTimeout(1000);
        const oauthSubmit = oauthPage.locator('input[type="submit"][value="Authorize"][class*="btn-success"]')
            .or(oauthPage.locator('input[type="submit"][name="commit"][value="Authorize"]'))
            .or(oauthPage.locator('form.authorize-form input[type="submit"]'))
            .or(oauthPage.locator('input.btn-success.btn-lg.btn-block'));
        await oauthSubmit.waitFor({ timeout: 8000 });
        const isVisible = await oauthSubmit.isVisible();
        const isEnabled = await oauthSubmit.isEnabled();
        if (isVisible && isEnabled) {
            await oauthSubmit.click();
        } else {
            throw new Error('Authorize button is not visible or enabled');
        }
        try {
            if (!oauthPage.isClosed()) {
                await oauthPage.waitForTimeout(5000);
                await oauthPage.close();
            }
        } catch (e) {

            // Ignore if already closed
        }
    } catch (error) {
        if (oauthPage && !oauthPage.isClosed()) {
            await oauthPage.close();
        }
        throw error;
    }

    // Step 4: Wait for Done button or session expired, then close modal
    await applicantPage.bringToFront();
    await applicantPage.waitForTimeout(3000);
    let attempt = 0;
    while (attempt < maxAttempts) {
        try {
            console.log(`Attempt ${attempt + 1}: Checking for Done button or Session expired message.`);
            const mxIframe = applicantPage.frameLocator('iframe[src*="int-widgets.moneydesktop.com"]');
            const doneBtn = mxIframe.locator('[data-test="done-button"]');
            const sessionExpiredMsg = mxIframe.locator('text="Session expired"').or(mxIframe.locator('text*="session expired"'));
            const [doneBtnVisible, sessionExpiredVisible] = await Promise.all([
                doneBtn.isVisible({ timeout: pollingInterval }).catch(() => false),
                sessionExpiredMsg.isVisible({ timeout: pollingInterval }).catch(() => false)
            ]);
            if (sessionExpiredVisible) {
                console.log('Session expired message is visible. Reloading the page.');
                await applicantPage.reload();
                await applicantPage.waitForTimeout(5000);
                attempt++;
                continue;
            }
            if (doneBtnVisible) {
                console.log('Done button is visible.');
                const isEnabled = await doneBtn.isEnabled();
                if (isEnabled) {
                    console.log('Done button is enabled. Clicking the button.');
                    await doneBtn.click();
                    await applicantPage.waitForTimeout(500);
                    await applicantPage.getByTestId('connnect-modal-cancel').click();
                    break;
                } else {
                    console.log('Done button is not enabled. Waiting and retrying.');
                    await applicantPage.waitForTimeout(pollingInterval);
                    attempt++;
                }
            } else {
                console.log('Done button is not visible. Waiting and retrying.');
                await applicantPage.waitForTimeout(pollingInterval);
                attempt++;
            }
        } catch (error) {
            console.log(`Error encountered: ${error.message}. Attempting again.`);
            attempt++;
            if (attempt < maxAttempts) {
                await applicantPage.waitForTimeout(pollingInterval);
            }
        }
    }
    if (attempt >= maxAttempts) {
        throw new Error('Failed to click Done button after multiple attempts');
    }
};

/**
 * Complete session creation flow for a specific user
 * @param {import('@playwright/test').Page} page
 * @param {import('@playwright/test').Browser} browser
 * @param {Object} adminCredentials
 * @param {String} organizationName
 * @param {String} applicationName
 * @param {Object} userData
 * @param {String} rentBudget
 * @param {String} stateCode
 * @returns {Object} { sessionId, sessionUrl, link }
 */
const createSessionForUser = async (
    page,
    browser,
    adminCredentials,
    organizationName,
    applicationName,
    userData,
    rentBudget = '2500',
    stateCode = 'fl'
) => {

    // Step 1: Admin Login and Navigate
    await page.goto('/');
    await loginForm.adminLoginAndNavigate(page, adminCredentials);

    // Step 2: Find Application and Invite
    const applicationFound = await findApplicationByNameAndInvite(
        page,
        organizationName,
        applicationName
    );

    if (!applicationFound) {
        throw new Error(
            `Application '${applicationName}' not found in organization '${organizationName}'`
        );
    }

    // Step 3: Generate Session
    await expect(page.locator('#generate-session-form')).toBeVisible();
    const { sessionId, sessionUrl, link }
        = await generateSessionForm.generateSessionAndExtractLink(page, userData);

    // Step 4: Applicant Flow
    const context = await browser.newContext();
    const applicantPage = await context.newPage();

    const sessionLinkUrl = new URL(link);
    await Promise.all([
        applicantPage.waitForResponse(
            resp => resp.url().includes(sessionUrl)
                && resp.request().method() === 'GET'
                && resp.ok()
        ),
        applicantPage.goto(
            joinUrl(
                app.urls.app,
                `${sessionLinkUrl.pathname}${sessionLinkUrl.search}`
            )
        )
    ]);

    // Step 5: Handle State Modal and Complete Form
    await handleOptionalStateModal(applicantPage);
    await completeApplicantForm(applicantPage, rentBudget, sessionUrl);

    // Step 6: Upload Financial Document
    /**
     * NOTE: Don't change this file to pass this verification.
     * this file used to fail the verification to show the flags
     */
    await uploadStatementFinancialStep(applicantPage, 'test_bank_statement.pdf');
    await applicantPage.waitForTimeout(1000);

    // Step 7: Wait for Connection Completion
    await waitForConnectionCompletion(applicantPage);

    // Step 8: Continue Financial Verification
    await applicantPage.waitForTimeout(1000);
    await continueFinancialVerification(applicantPage);

    // Step 9: Close Applicant Context
    await applicantPage.close();

    return { sessionId, sessionUrl, link };
};

const updateStateModal = async (page, session) => {
    const isStateVisible = await page.isVisible('[data-testid=state-modal]');

    if (isStateVisible) {
        await fillMultiselect(
            page,
            await page.locator(
                '[aria-owns="listbox-state-modal-state-select"]'
            ),
            ['FLORIDA']
        );

        await Promise.all([
            page.waitForSelector(
                resp => resp
                    .url()
                    .includes(`/guests/${session?.applicant?.guest.id}`)
                    && resp.ok()
                    && resp.request().method() === 'PATCH'
            ),
            page.getByTestId('submit-state-modal').click()
        ]);
    }
};

const fillhouseholdForm = async (page, user) => {
    const step = await page.getByTestId('applicant-invite-step');

    await step.locator('#first_name').fill(user.first_name);
    await step.locator('#last_name').fill(user.last_name);
    await step.locator('#email_address').fill(user.email);

    const [response] = await Promise.all([
        page.waitForResponse(
            resp => resp.url().includes('/applicants')
                && resp.ok()
                && resp.request().method() === 'POST'
        ),
        step.getByTestId('invite-step-sent-btn').click()
    ]);

    const data = await waitForJsonResponse(response);

    await expect(page.getByTestId('invite-success-modal')).toBeVisible(10_000);
    await page.waitForTimeout(500);
    await page.getByTestId('invite-success-modal-cancel').click();
    await page.waitForTimeout(500);

    return data;
};

/**
 * Select Applicant type in session flow
 *
 * @param {import('@playwright/test').Page} applicantPage
 * @param {string} sessionUrl
 */
const selectApplicantType = async (applicantPage, sessionUrl, selectorKey = '#affordable_primary') => {
    await expect(applicantPage.getByTestId('applicant-type-page')).toBeVisible(
        10000
    );

    await applicantPage.locator(selectorKey).click();

    const [sessionResp] = await Promise.all([
        applicantPage.waitForResponse(
            resp => resp.url().includes(sessionUrl)
                && resp.ok()
                && resp.request().method() === 'PATCH'
        ),
        applicantPage.getByTestId('applicant-type-next-btn').click()
    ]);
};

/**
 * Complete paystub connection
 *
 * @param {import('@playwright/test').Page} applicantPage
 */
const completePaystubConnection = async applicantPage => {
    await applicantPage
        .getByRole('button', { name: 'Pay Stub' })
        .click({ timeout: 20000 });
    await applicantPage
        .getByTestId('directly-connect-emp-btn')
        .click({ timeout: 20000 });

    await applicantPage.waitForTimeout(4000);
    const empIFrame = await applicantPage.frameLocator(
        '#atomic-transact-iframe'
    );

    await empIFrame
        .locator('[data-test-id="continue"]')
        .click({ timeout: 20000 });
    await empIFrame
        .locator('button', { hasText: 'Paychex' })
        .click({ timeout: 20000 });
    await empIFrame
        .locator('[data-test-id="input-username"]')
        .fill('test-good');
    await empIFrame
        .locator('[data-test-id="continue"]')
        .click({ timeout: 20000 });
    await empIFrame.locator('[data-test-id="input-password"]').fill('test');
    await empIFrame
        .locator('[data-test-id="continue"]')
        .click({ timeout: 20000 });

    try {
        await empIFrame.locator('[data-test-id="finish-button"]')
<<<<<<< HEAD
            .click({ timeout: 100_000 });
    } catch (er) {
        console.log('popup autoclosed')
=======
            .click({ timeout: 80_000 });
    } catch (error) {
        console.log('Finish button not found or not clickable, continuing...');
>>>>>>> 8ba8e251
    }

    await applicantPage.waitForSelector('#atomic-transact-iframe', {
        state: 'detached',
        timeout: 50000
    });

    // Wait for paystub connection to complete
    await waitForPaystubConnectionCompletion(applicantPage);
};

/**
 * Fail paystub connection
 *
 * @param {import('@playwright/test').Page} applicantPage
 */
const failPaystubConnection = async applicantPage => {
    await applicantPage
        .getByRole('button', { name: 'Pay Stub' })
        .click({ timeout: 20000 });
    await applicantPage
        .getByTestId('directly-connect-emp-btn')
        .click({ timeout: 20000 });

    await applicantPage.waitForTimeout(4000);
    const empIFrame = await applicantPage.frameLocator(
        '#atomic-transact-iframe'
    );

    await empIFrame
        .locator('[data-test-id="continue"]')
        .click({ timeout: 20000 });
    await empIFrame
        .locator('button', { hasText: 'Paychex' })
        .click({ timeout: 20000 });
    await empIFrame
        .locator('[data-test-id="input-username"]')
        .fill('test-failure');
    await empIFrame
        .locator('[data-test-id="continue"]')
        .click({ timeout: 20000 });
    await empIFrame.locator('[data-test-id="input-password"]').fill('test');
    await empIFrame
        .locator('[data-test-id="continue"]')
        .click({ timeout: 20000 });
    await applicantPage.waitForTimeout(1000);
    await empIFrame
        .locator('[data-test-id="finish-button"]')
        .click({ timeout: 20000 });

    // Wait for iframe to close after finish
    await applicantPage.waitForSelector('#atomic-transact-iframe', {
        state: 'detached',
        timeout: 50000
    });
};

/**
 * Complete Financial step Plaid Connection
 * @param {import('@playwright/test').Page} applicantPage
 */
const completePlaidFinancialStep = async applicantPage => {
    await applicantPage
        .getByTestId('financial-secondary-connect-btn')
        .click({ timeout: 20000 });

    const pFrame = await applicantPage.frameLocator('#plaid-link-iframe-1');

    // await expect(pFrame).toBeVisible({ timeout: 40_000 });
    const plaidFrame = await pFrame.locator('reach-portal');

    await plaidFrame.locator('#aut-secondary-button').click({ timeout: 20000 });

    await plaidFrame
        .locator('[aria-label="Bank of America"]')
        .click({ timeout: 20000 });

    const [popup] = await Promise.all([
        applicantPage.waitForEvent('popup'),
        plaidFrame.locator('#aut-button').click({ timeout: 20000 })
    ]);

    await popup.waitForLoadState();

    await popup.locator('#username').fill('custom_gig');
    await popup.locator('#password').fill('test');
    await popup.locator('#submit-credentials').click({ timeout: 20000 });
    await popup.waitForTimeout(1000);
    await popup.locator('#submit-device').click({ timeout: 20000 });
    await popup.waitForTimeout(1000);
    await popup.locator('#code').fill('11111111');
    await popup.locator('#submit-code').click({ timeout: 20000 });
    await popup.waitForTimeout(1000);
    await popup
        .locator('#accounts-list')
        .getByRole('checkbox')
        .click({ timeout: 20000 });
    await popup
        .locator('#additional-info-select')
        .locator('#name')
        .click({ timeout: 20000 });
    await popup
        .locator('#additional-info-select')
        .locator('#account-number')
        .click({ timeout: 20000 });

    await popup.locator('#submit-accounts').click({ timeout: 20000 });

    await popup.waitForTimeout(1000);

    await popup.locator('#terms').click({ timeout: 20000 });
    await popup.locator('#submit-confirmation').click({ timeout: 20000 });

    await applicantPage.waitForTimeout(5000);
    await plaidFrame
        .locator('#aut-button:not([disabled])')
        .click({ timeout: 20000 });
    await plaidFrame.locator('#aut-secondary-button').click({ timeout: 20000 });
};

const updateRentBudget = async (applicantPage, sessionId, amount = '2500') => {
    await applicantPage.locator('input#rent_budget').fill(amount);

    await Promise.all([
        applicantPage.waitForResponse(
            resp => resp.url() === joinUrl(app.urls.api, `sessions/${sessionId}`)
                && resp.request().method() === 'PATCH'
                && resp.ok()
        ),
        applicantPage.locator('button[type="submit"]').click()
    ]);
};

/**
 * Complete identity verification step with camera-based verification
 * @param {import('@playwright/test').Page} applicantPage
 */
const identityStep = async applicantPage => {
    await applicantPage.getByTestId('start-id-verification').click({ timeout: 20_000 });

    const personaIFrame = applicantPage.frameLocator('iframe[src*="withpersona.com"]');

    await personaIFrame.locator('[data-test="button__basic"]').click({ timeout: 20_000 });

    await personaIFrame.locator('[data-test="button__primary"]').click({ timeout: 20_000 });

    await personaIFrame.locator('[data-test="button__primary"]').click({ timeout: 20_000 });

    await personaIFrame.locator('#select__option--dl').click({ timeout: 20_000 });

    await personaIFrame.locator('#government-id-prompt__button--web-camera:not(disabled)').click({ timeout: 20_000 });

    await personaIFrame.locator('#scanner__button--capture:not(disabled)')
        .click({ timeout: 30_000 });
    await personaIFrame.locator('#government_id__use-image:not(disabled)')
        .click({ timeout: 30_000 });
    await personaIFrame.locator('#government-id-prompt__button--web-camera:not(disabled)')
        .click({ timeout: 20_000 });
    await personaIFrame.locator('#scanner__button--capture:not(disabled)')
        .click({ timeout: 30_000 });
    await personaIFrame.locator('#government_id__use-image:not(disabled)')
        .click({ timeout: 30_000 });
    await personaIFrame.locator('#selfie-prompt__button--camera:not(disabled)')
        .click({ timeout: 30_000 });
    await applicantPage.waitForTimeout(2000); //wait for the animation
    await personaIFrame.locator('#selfie-scanner__capture--manual:not(disabled)')
        .click({ timeout: 30_000 });
        await applicantPage.waitForTimeout(2000);
    await personaIFrame.locator('#selfie-scanner__capture--manual:not(disabled)')
        .click({ timeout: 30_000 });
    await applicantPage.waitForTimeout(2000);
    await personaIFrame.locator('#selfie-scanner__capture--manual:not(disabled)')
        .click({ timeout: 30_000 });
    await applicantPage.waitForTimeout(200);
    await personaIFrame.locator('#complete__button:not(disabled)')
        .click({ timeout: 30_000 });
};

export {
    uploadStatementFinancialStep,
    completeApplicantForm,
    waitForConnectionCompletion,
    waitForPlaidConnectionCompletion,
    waitForPaystubConnectionCompletion,
    continueFinancialVerification,
    createSessionForUser,
    handleOptionalStateModal,
    employmentVerificationWalmartPayStub,
    skipEmploymentVerification,
    plaidFinancialConnect,
    skipApplicants,
    completeIdVerification,
    completeApplicantRegistrationForm,
    updateStateModal,
    fillhouseholdForm,
    selectApplicantType,
    completePaystubConnection,
    completePlaidFinancialStep,
    updateRentBudget,
    connectBankOAuthFlow,
    identityStep
};
<|MERGE_RESOLUTION|>--- conflicted
+++ resolved
@@ -996,16 +996,9 @@
         .click({ timeout: 20000 });
 
     try {
-        await empIFrame.locator('[data-test-id="finish-button"]')
-<<<<<<< HEAD
-            .click({ timeout: 100_000 });
+        await empIFrame.locator('[data-test-id="finish-button"]').click({ timeout: 100_000 });
     } catch (er) {
         console.log('popup autoclosed')
-=======
-            .click({ timeout: 80_000 });
-    } catch (error) {
-        console.log('Finish button not found or not clickable, continuing...');
->>>>>>> 8ba8e251
     }
 
     await applicantPage.waitForSelector('#atomic-transact-iframe', {
